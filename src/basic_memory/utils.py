"""Utility functions for basic-memory."""
<<<<<<< HEAD
=======

>>>>>>> 37a01b80
import logging
import os
import re
import sys
from pathlib import Path
from typing import Optional, Union

from loguru import logger
from unidecode import unidecode

import basic_memory

import logfire


def generate_permalink(file_path: Union[Path, str]) -> str:
    """Generate a stable permalink from a file path.

    Args:
        file_path: Original file path

    Returns:
        Normalized permalink that matches validation rules. Converts spaces and underscores
        to hyphens for consistency.

    Examples:
        >>> generate_permalink("docs/My Feature.md")
        'docs/my-feature'
        >>> generate_permalink("specs/API (v2).md")
        'specs/api-v2'
        >>> generate_permalink("design/unified_model_refactor.md")
        'design/unified-model-refactor'
    """
    # Convert Path to string if needed
    path_str = str(file_path)

    # Remove extension
    base = os.path.splitext(path_str)[0]

    # Transliterate unicode to ascii
    ascii_text = unidecode(base)

    # Insert dash between camelCase
    ascii_text = re.sub(r"([a-z0-9])([A-Z])", r"\1-\2", ascii_text)

    # Convert to lowercase
    lower_text = ascii_text.lower()

    # replace underscores with hyphens
    text_with_hyphens = lower_text.replace("_", "-")

    # Replace remaining invalid chars with hyphens
    clean_text = re.sub(r"[^a-z0-9/\-]", "-", text_with_hyphens)

    # Collapse multiple hyphens
    clean_text = re.sub(r"-+", "-", clean_text)

    # Clean each path segment
    segments = clean_text.split("/")
    clean_segments = [s.strip("-") for s in segments]

    return "/".join(clean_segments)


def setup_logging(
<<<<<<< HEAD
    env: str, home_dir: Path, log_file: Optional[str] = None, log_level: str = "INFO", console: bool = True
, ) -> None:  # pragma: no cover
=======
    env: str,
    home_dir: Path,
    log_file: Optional[str] = None,
    log_level: str = "INFO",
    console: bool = True,
) -> None:  # pragma: no cover
>>>>>>> 37a01b80
    """
    Configure logging for the application.
    :param home_dir: the root directory for the application
    :param log_file: the name of the log file to write to
    :param app: the fastapi application instance
    :param console: whether to log to the console
    """

    # Remove default handler and any existing handlers
    logger.remove()

    # Add file handler if we are not running tests
    if log_file and env != "test":
        # enable pydantic logfire
        logfire.configure(
            code_source=logfire.CodeSource(
                repository="https://github.com/basicmachines-co/basic-memory",
                revision=basic_memory.__version__,
            ),
            environment=env,
            console=False,
        )
        logger.configure(handlers=[logfire.loguru_handler()])

        # instrument code spans
        logfire.instrument_sqlite3()
        logfire.instrument_httpx()

        # setup logger
        log_path = home_dir / log_file
        logger.add(
            str(log_path),
            level=log_level,
            rotation="100 MB",
            retention="10 days",
            backtrace=True,
            diagnose=True,
            enqueue=True,
            colorize=False,
        )

    if env == "test" or console:
        # Add stderr handler
        logger.add(sys.stderr, level=log_level, backtrace=True, diagnose=True, colorize=True)
<<<<<<< HEAD

    logger.info(f"ENV: '{env}' Log level: '{log_level}' Logging to {log_file}")

    # Get the logger for 'httpx'
    httpx_logger = logging.getLogger("httpx")
    # Set the logging level to WARNING to ignore INFO and DEBUG logs
    httpx_logger.setLevel(logging.WARNING)
=======

    logger.info(f"ENV: '{env}' Log level: '{log_level}' Logging to {log_file}")

    # Get the logger for 'httpx'
    httpx_logger = logging.getLogger("httpx")
    # Set the logging level to WARNING to ignore INFO and DEBUG logs
    httpx_logger.setLevel(logging.WARNING)

    # turn watchfiles to WARNING
    logging.getLogger("watchfiles.main").setLevel(logging.WARNING)
>>>>>>> 37a01b80
<|MERGE_RESOLUTION|>--- conflicted
+++ resolved
@@ -1,8 +1,5 @@
 """Utility functions for basic-memory."""
-<<<<<<< HEAD
-=======
 
->>>>>>> 37a01b80
 import logging
 import os
 import re
@@ -68,17 +65,12 @@
 
 
 def setup_logging(
-<<<<<<< HEAD
-    env: str, home_dir: Path, log_file: Optional[str] = None, log_level: str = "INFO", console: bool = True
-, ) -> None:  # pragma: no cover
-=======
     env: str,
     home_dir: Path,
     log_file: Optional[str] = None,
     log_level: str = "INFO",
     console: bool = True,
 ) -> None:  # pragma: no cover
->>>>>>> 37a01b80
     """
     Configure logging for the application.
     :param home_dir: the root directory for the application
@@ -123,15 +115,6 @@
     if env == "test" or console:
         # Add stderr handler
         logger.add(sys.stderr, level=log_level, backtrace=True, diagnose=True, colorize=True)
-<<<<<<< HEAD
-
-    logger.info(f"ENV: '{env}' Log level: '{log_level}' Logging to {log_file}")
-
-    # Get the logger for 'httpx'
-    httpx_logger = logging.getLogger("httpx")
-    # Set the logging level to WARNING to ignore INFO and DEBUG logs
-    httpx_logger.setLevel(logging.WARNING)
-=======
 
     logger.info(f"ENV: '{env}' Log level: '{log_level}' Logging to {log_file}")
 
@@ -141,5 +124,4 @@
     httpx_logger.setLevel(logging.WARNING)
 
     # turn watchfiles to WARNING
-    logging.getLogger("watchfiles.main").setLevel(logging.WARNING)
->>>>>>> 37a01b80
+    logging.getLogger("watchfiles.main").setLevel(logging.WARNING)